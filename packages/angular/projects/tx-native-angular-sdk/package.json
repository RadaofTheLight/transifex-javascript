{
  "name": "@transifex/angular",
  "version": "7.0.1",
  "description": "i18n Angular framework using Transifex Native",
  "keywords": [
    "transifex",
    "i18n",
    "l10n",
    "localization",
    "internationalization",
    "globalization",
    "translation",
    "angular"
  ],
  "author": "Transifex",
  "homepage": "https://github.com/transifex/transifex-javascript/tree/master/packages/angular/projects/tx-native-angular-sdk",
  "repository": "git://github.com/transifex/transifex-javascript.git",
  "license": "Apache-2.0",
  "peerDependencies": {
<<<<<<< HEAD
    "@angular/common": "^14.0.0 || ^15.0.0 || ^16.0.0",
    "@angular/core": "^14.0.0 || ^15.0.0 || ^16.0.0",
    "@transifex/native": "^6.0.0"
=======
    "@angular/common": "^12.0.0 || ^13.0.0 || ^14.0.0 || ^15.0.0",
    "@angular/core": "^12.0.0 || ^13.0.0 || ^14.0.0 || ^15.0.0",
    "@transifex/native": "^7.0.0"
>>>>>>> 6d9a1332
  }
}<|MERGE_RESOLUTION|>--- conflicted
+++ resolved
@@ -17,14 +17,8 @@
   "repository": "git://github.com/transifex/transifex-javascript.git",
   "license": "Apache-2.0",
   "peerDependencies": {
-<<<<<<< HEAD
     "@angular/common": "^14.0.0 || ^15.0.0 || ^16.0.0",
     "@angular/core": "^14.0.0 || ^15.0.0 || ^16.0.0",
     "@transifex/native": "^6.0.0"
-=======
-    "@angular/common": "^12.0.0 || ^13.0.0 || ^14.0.0 || ^15.0.0",
-    "@angular/core": "^12.0.0 || ^13.0.0 || ^14.0.0 || ^15.0.0",
-    "@transifex/native": "^7.0.0"
->>>>>>> 6d9a1332
   }
 }